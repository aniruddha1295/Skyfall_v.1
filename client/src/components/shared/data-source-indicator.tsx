--- conflicted
+++ resolved
@@ -53,7 +53,6 @@
 
   if (compact) {
     return (
-<<<<<<< HEAD
       <div className="flex items-center gap-1 min-w-0">
         <TooltipProvider>
           <Tooltip>
@@ -63,28 +62,6 @@
                   {primary === "weatherxm" ? "OWM" : primary.slice(0, 3).toUpperCase()}
                 </span>
               </Badge>
-=======
-      <div className="flex items-center gap-2">
-        <Tooltip>
-          <TooltipTrigger asChild>
-            <Badge variant="secondary" className={`text-xs ${getSourceColor(primary)} border`}>
-              {primary === "weatherxm" ? "OpenWeather" : primary.toUpperCase()}
-            </Badge>
-          </TooltipTrigger>
-          <TooltipContent>
-            <div className="text-xs">
-              <div>Primary Source: {primary}</div>
-              {backup && <div>Backup: {backup}</div>}
-              <div>Confidence: {(confidence * 100).toFixed(1)}%</div>
-            </div>
-          </TooltipContent>
-        </Tooltip>
-
-        {crossValidated && (
-          <Tooltip>
-            <TooltipTrigger asChild>
-              <CheckCircle className="h-3 w-3 text-green-400" />
->>>>>>> a3ce8e57
             </TooltipTrigger>
             <TooltipContent>
               <div className="text-xs">Cross-validated across sources</div>
